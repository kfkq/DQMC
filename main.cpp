--- conflicted
+++ resolved
@@ -142,10 +142,7 @@
     measurements.addEqualTime("densityCorr", Observables::calculate_densityCorr);
     if (isUnequalTime) {
         measurements.addUnequalTime("greenTau", Observables::calculate_greenTau);
-<<<<<<< HEAD
-=======
         measurements.addUnequalTime("doublonTau", Observables::calculate_doublonTau);
->>>>>>> ecebf790
         measurements.addUnequalTime("currxxTau", Observables::calculate_currxxTau);
     }
 
